--- conflicted
+++ resolved
@@ -644,8 +644,6 @@
 
   form.removeField(textField);
 
-<<<<<<< HEAD
-=======
   /********************** Page 6 **********************/
   // This page tests different drawing operations as well as adding custom
   // operators to the page content.
@@ -707,7 +705,6 @@
     renderingMode: TextRenderingMode.Outline,
   });
 
->>>>>>> 42c97397
   /********************** Print Metadata **********************/
 
   console.log('Title:', pdfDoc.getTitle());
