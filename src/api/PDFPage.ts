import { Color, rgb } from 'src/api/colors';
import {
  drawEllipse,
  drawImage,
  drawLine,
  drawLinesOfText,
  drawPage,
  drawRectangle,
  drawSvgPath,
} from 'src/api/operations';
import {
  popGraphicsState,
  pushGraphicsState,
  translate,
  LineCapStyle,
} from 'src/api/operators';
import PDFDocument from 'src/api/PDFDocument';
import PDFEmbeddedPage from 'src/api/PDFEmbeddedPage';
import PDFFont from 'src/api/PDFFont';
import PDFImage from 'src/api/PDFImage';
import {
  PDFPageDrawCircleOptions,
  PDFPageDrawEllipseOptions,
  PDFPageDrawImageOptions,
  PDFPageDrawLineOptions,
  PDFPageDrawPageOptions,
  PDFPageDrawRectangleOptions,
  PDFPageDrawSquareOptions,
  PDFPageDrawSVGOptions,
  PDFPageDrawTextOptions,
  BlendMode,
} from 'src/api/PDFPageOptions';
import { degrees, Rotation, toDegrees } from 'src/api/rotations';
import { StandardFonts } from 'src/api/StandardFonts';
import {
  PDFContentStream,
  PDFHexString,
  PDFName,
  PDFOperator,
  PDFPageLeaf,
  PDFRef,
} from 'src/core';
import {
  addRandomSuffix,
  assertEachIs,
  assertIs,
  assertMultiple,
  assertOrUndefined,
  breakTextIntoLines,
  cleanText,
  rectanglesAreEqual,
  assertRangeOrUndefined,
  assertIsOneOf,
  assertIsOneOfOrUndefined,
} from 'src/utils';

/**
 * Represents a single page of a [[PDFDocument]].
 */
export default class PDFPage {
  /**
   * > **NOTE:** You probably don't want to call this method directly. Instead,
   * > consider using the [[PDFDocument.addPage]] and [[PDFDocument.insertPage]]
   * > methods, which can create instances of [[PDFPage]] for you.
   *
   * Create an instance of [[PDFPage]] from an existing leaf node.
   *
   * @param leafNode The leaf node to be wrapped.
   * @param ref The unique reference for the page.
   * @param doc The document to which the page will belong.
   */
  static of = (leafNode: PDFPageLeaf, ref: PDFRef, doc: PDFDocument) =>
    new PDFPage(leafNode, ref, doc);

  /**
   * > **NOTE:** You probably don't want to call this method directly. Instead,
   * > consider using the [[PDFDocument.addPage]] and [[PDFDocument.insertPage]]
   * > methods, which can create instances of [[PDFPage]] for you.
   *
   * Create an instance of [[PDFPage]].
   *
   * @param doc The document to which the page will belong.
   */
  static create = (doc: PDFDocument) => {
    assertIs(doc, 'doc', [[PDFDocument, 'PDFDocument']]);
    const dummyRef = PDFRef.of(-1);
    const pageLeaf = PDFPageLeaf.withContextAndParent(doc.context, dummyRef);
    const pageRef = doc.context.register(pageLeaf);
    return new PDFPage(pageLeaf, pageRef, doc);
  };

  /** The low-level PDFDictionary wrapped by this page. */
  readonly node: PDFPageLeaf;

  /** The unique reference assigned to this page within the document. */
  readonly ref: PDFRef;

  /** The document to which this page belongs. */
  readonly doc: PDFDocument;

  private fontKey?: string;
  private font?: PDFFont;
  private fontSize = 24;
  private fontColor = rgb(0, 0, 0) as Color;
  private lineHeight = 24;
  private x = 0;
  private y = 0;
  private contentStream?: PDFContentStream;
  private contentStreamRef?: PDFRef;

  private constructor(leafNode: PDFPageLeaf, ref: PDFRef, doc: PDFDocument) {
    assertIs(leafNode, 'leafNode', [[PDFPageLeaf, 'PDFPageLeaf']]);
    assertIs(ref, 'ref', [[PDFRef, 'PDFRef']]);
    assertIs(doc, 'doc', [[PDFDocument, 'PDFDocument']]);

    this.node = leafNode;
    this.ref = ref;
    this.doc = doc;
  }

  /**
   * Rotate this page by a multiple of 90 degrees. For example:
   * ```js
   * import { degrees } from 'pdf-lib'
   *
   * page.setRotation(degrees(-90))
   * page.setRotation(degrees(0))
   * page.setRotation(degrees(90))
   * page.setRotation(degrees(180))
   * page.setRotation(degrees(270))
   * ```
   * @param angle The angle to rotate this page.
   */
  setRotation(angle: Rotation): void {
    const degreesAngle = toDegrees(angle);
    assertMultiple(degreesAngle, 'degreesAngle', 90);
    this.node.set(PDFName.of('Rotate'), this.doc.context.obj(degreesAngle));
  }

  /**
   * Get this page's rotation angle in degrees. For example:
   * ```js
   * const rotationAngle = page.getRotation().angle;
   * ```
   * @returns The rotation angle of the page in degrees (always a multiple of
   *          90 degrees).
   */
  getRotation(): Rotation {
    const Rotate = this.node.Rotate();
    return degrees(Rotate ? Rotate.asNumber() : 0);
  }

  /**
   * Resize this page by increasing or decreasing its width and height. For
   * example:
   * ```js
   * page.setSize(250, 500)
   * page.setSize(page.getWidth() + 50, page.getHeight() + 100)
   * page.setSize(page.getWidth() - 50, page.getHeight() - 100)
   * ```
   *
   * Note that the PDF specification does not allow for pages to have explicit
   * widths and heights. Instead it defines the "size" of a page in terms of
   * five rectangles: the MediaBox, CropBox, BleedBox, TrimBox, and ArtBox. As a
   * result, this method cannot directly change the width and height of a page.
   * Instead, it works by adjusting these five boxes.
   *
   * This method performs the following steps:
   *   1. Set width & height of MediaBox.
   *   2. Set width & height of CropBox, if it has same dimensions as MediaBox.
   *   3. Set width & height of BleedBox, if it has same dimensions as MediaBox.
   *   4. Set width & height of TrimBox, if it has same dimensions as MediaBox.
   *   5. Set width & height of ArtBox, if it has same dimensions as MediaBox.
   *
   * This approach works well for most PDF documents as all PDF pages must
   * have a MediaBox, but relatively few have a CropBox, BleedBox, TrimBox, or
   * ArtBox. And when they do have these additional boxes, they often have the
   * same dimensions as the MediaBox. However, if you find this method does not
   * work for your document, consider setting the boxes directly:
   *   * [[PDFPage.setMediaBox]]
   *   * [[PDFPage.setCropBox]]
   *   * [[PDFPage.setBleedBox]]
   *   * [[PDFPage.setTrimBox]]
   *   * [[PDFPage.setArtBox]]
   *
   * @param width The new width of the page.
   * @param height The new height of the page.
   */
  setSize(width: number, height: number): void {
    assertIs(width, 'width', ['number']);
    assertIs(height, 'height', ['number']);

    const mediaBox = this.getMediaBox();
    this.setMediaBox(mediaBox.x, mediaBox.y, width, height);

    const cropBox = this.getCropBox();
    const bleedBox = this.getBleedBox();
    const trimBox = this.getTrimBox();
    const artBox = this.getArtBox();

    const hasCropBox = this.node.CropBox()!!;
    const hasBleedBox = this.node.BleedBox()!!;
    const hasTrimBox = this.node.TrimBox()!!;
    const hasArtBox = this.node.ArtBox()!!;

    if (hasCropBox && rectanglesAreEqual(cropBox, mediaBox)) {
      this.setCropBox(mediaBox.x, mediaBox.y, width, height);
    }
    if (hasBleedBox && rectanglesAreEqual(bleedBox, mediaBox)) {
      this.setBleedBox(mediaBox.x, mediaBox.y, width, height);
    }
    if (hasTrimBox && rectanglesAreEqual(trimBox, mediaBox)) {
      this.setTrimBox(mediaBox.x, mediaBox.y, width, height);
    }
    if (hasArtBox && rectanglesAreEqual(artBox, mediaBox)) {
      this.setArtBox(mediaBox.x, mediaBox.y, width, height);
    }
  }

  /**
   * Resize this page by increasing or decreasing its width. For example:
   * ```js
   * page.setWidth(250)
   * page.setWidth(page.getWidth() + 50)
   * page.setWidth(page.getWidth() - 50)
   * ```
   *
   * This method uses [[PDFPage.setSize]] to set the page's width.
   *
   * @param width The new width of the page.
   */
  setWidth(width: number): void {
    assertIs(width, 'width', ['number']);
    this.setSize(width, this.getSize().height);
  }

  /**
   * Resize this page by increasing or decreasing its height. For example:
   * ```js
   * page.setHeight(500)
   * page.setHeight(page.getWidth() + 100)
   * page.setHeight(page.getWidth() - 100)
   * ```
   *
   * This method uses [[PDFPage.setSize]] to set the page's height.
   *
   * @param height The new height of the page.
   */
  setHeight(height: number): void {
    assertIs(height, 'height', ['number']);
    this.setSize(this.getSize().width, height);
  }

  /**
   * Set the MediaBox of this page. For example:
   * ```js
   * const mediaBox = page.getMediaBox()
   *
   * page.setMediaBox(0, 0, 250, 500)
   * page.setMediaBox(mediaBox.x, mediaBox.y, 50, 100)
   * page.setMediaBox(15, 5, mediaBox.width - 50, mediaBox.height - 100)
   * ```
   *
   * See [[PDFPage.getMediaBox]] for details about what the MediaBox represents.
   *
   * @param x The x coordinate of the lower left corner of the new MediaBox.
   * @param y The y coordinate of the lower left corner of the new MediaBox.
   * @param width The width of the new MediaBox.
   * @param height The height of the new MediaBox.
   */
  setMediaBox(x: number, y: number, width: number, height: number): void {
    assertIs(x, 'x', ['number']);
    assertIs(y, 'y', ['number']);
    assertIs(width, 'width', ['number']);
    assertIs(height, 'height', ['number']);
    const mediaBox = this.doc.context.obj([x, y, x + width, y + height]);
    this.node.set(PDFName.MediaBox, mediaBox);
  }

  /**
   * Set the CropBox of this page. For example:
   * ```js
   * const cropBox = page.getCropBox()
   *
   * page.setCropBox(0, 0, 250, 500)
   * page.setCropBox(cropBox.x, cropBox.y, 50, 100)
   * page.setCropBox(15, 5, cropBox.width - 50, cropBox.height - 100)
   * ```
   *
   * See [[PDFPage.getCropBox]] for details about what the CropBox represents.
   *
   * @param x The x coordinate of the lower left corner of the new CropBox.
   * @param y The y coordinate of the lower left corner of the new CropBox.
   * @param width The width of the new CropBox.
   * @param height The height of the new CropBox.
   */
  setCropBox(x: number, y: number, width: number, height: number): void {
    assertIs(x, 'x', ['number']);
    assertIs(y, 'y', ['number']);
    assertIs(width, 'width', ['number']);
    assertIs(height, 'height', ['number']);
    const cropBox = this.doc.context.obj([x, y, x + width, y + height]);
    this.node.set(PDFName.CropBox, cropBox);
  }

  /**
   * Set the BleedBox of this page. For example:
   * ```js
   * const bleedBox = page.getBleedBox()
   *
   * page.setBleedBox(0, 0, 250, 500)
   * page.setBleedBox(bleedBox.x, bleedBox.y, 50, 100)
   * page.setBleedBox(15, 5, bleedBox.width - 50, bleedBox.height - 100)
   * ```
   *
   * See [[PDFPage.getBleedBox]] for details about what the BleedBox represents.
   *
   * @param x The x coordinate of the lower left corner of the new BleedBox.
   * @param y The y coordinate of the lower left corner of the new BleedBox.
   * @param width The width of the new BleedBox.
   * @param height The height of the new BleedBox.
   */
  setBleedBox(x: number, y: number, width: number, height: number): void {
    assertIs(x, 'x', ['number']);
    assertIs(y, 'y', ['number']);
    assertIs(width, 'width', ['number']);
    assertIs(height, 'height', ['number']);
    const bleedBox = this.doc.context.obj([x, y, x + width, y + height]);
    this.node.set(PDFName.BleedBox, bleedBox);
  }

  /**
   * Set the TrimBox of this page. For example:
   * ```js
   * const trimBox = page.getTrimBox()
   *
   * page.setTrimBox(0, 0, 250, 500)
   * page.setTrimBox(trimBox.x, trimBox.y, 50, 100)
   * page.setTrimBox(15, 5, trimBox.width - 50, trimBox.height - 100)
   * ```
   *
   * See [[PDFPage.getTrimBox]] for details about what the TrimBox represents.
   *
   * @param x The x coordinate of the lower left corner of the new TrimBox.
   * @param y The y coordinate of the lower left corner of the new TrimBox.
   * @param width The width of the new TrimBox.
   * @param height The height of the new TrimBox.
   */
  setTrimBox(x: number, y: number, width: number, height: number): void {
    assertIs(x, 'x', ['number']);
    assertIs(y, 'y', ['number']);
    assertIs(width, 'width', ['number']);
    assertIs(height, 'height', ['number']);
    const trimBox = this.doc.context.obj([x, y, x + width, y + height]);
    this.node.set(PDFName.TrimBox, trimBox);
  }

  /**
   * Set the ArtBox of this page. For example:
   * ```js
   * const artBox = page.getArtBox()
   *
   * page.setArtBox(0, 0, 250, 500)
   * page.setArtBox(artBox.x, artBox.y, 50, 100)
   * page.setArtBox(15, 5, artBox.width - 50, artBox.height - 100)
   * ```
   *
   * See [[PDFPage.getArtBox]] for details about what the ArtBox represents.
   *
   * @param x The x coordinate of the lower left corner of the new ArtBox.
   * @param y The y coordinate of the lower left corner of the new ArtBox.
   * @param width The width of the new ArtBox.
   * @param height The height of the new ArtBox.
   */
  setArtBox(x: number, y: number, width: number, height: number): void {
    assertIs(x, 'x', ['number']);
    assertIs(y, 'y', ['number']);
    assertIs(width, 'width', ['number']);
    assertIs(height, 'height', ['number']);
    const artBox = this.doc.context.obj([x, y, x + width, y + height]);
    this.node.set(PDFName.ArtBox, artBox);
  }

  /**
   * Get this page's width and height. For example:
   * ```js
   * const { width, height } = page.getSize()
   * ```
   *
   * This method uses [[PDFPage.getMediaBox]] to obtain the page's
   * width and height.
   *
   * @returns The width and height of the page.
   */
  getSize(): { width: number; height: number } {
    const { width, height } = this.getMediaBox();
    return { width, height };
  }

  /**
   * Get this page's width. For example:
   * ```js
   * const width = page.getWidth()
   * ```
   *
   * This method uses [[PDFPage.getSize]] to obtain the page's size.
   *
   * @returns The width of the page.
   */
  getWidth(): number {
    return this.getSize().width;
  }

  /**
   * Get this page's height. For example:
   * ```js
   * const height = page.getHeight()
   * ```
   *
   * This method uses [[PDFPage.getSize]] to obtain the page's size.
   *
   * @returns The height of the page.
   */
  getHeight(): number {
    return this.getSize().height;
  }

  /**
   * Get the rectangle defining this page's MediaBox. For example:
   * ```js
   * const { x, y, width, height } = page.getMediaBox()
   * ```
   *
   * The MediaBox of a page defines the boundaries of the physical medium on
   * which the page is to be displayed/printed. It may include extended area
   * surrounding the page content for bleed marks, printing marks, etc...
   * It may also include areas close to the edges of the medium that cannot be
   * marked because of physical limitations of the output device. Content
   * falling outside this boundary may safely be discarded without affecting
   * the meaning of the PDF file.
   *
   * @returns An object defining the lower left corner of the MediaBox and its
   *          width & height.
   */
  getMediaBox(): { x: number; y: number; width: number; height: number } {
    const mediaBox = this.node.MediaBox();
    return mediaBox.asRectangle();
  }

  /**
   * Get the rectangle defining this page's CropBox. For example:
   * ```js
   * const { x, y, width, height } = page.getCropBox()
   * ```
   *
   * The CropBox of a page defines the region to which the contents of the page
   * shall be clipped when displayed or printed. Unlike the other boxes, the
   * CropBox does not necessarily represent the physical page geometry. It
   * merely imposes clipping on the page contents.
   *
   * The CropBox's default value is the page's MediaBox.
   *
   * @returns An object defining the lower left corner of the CropBox and its
   *          width & height.
   */
  getCropBox(): { x: number; y: number; width: number; height: number } {
    const cropBox = this.node.CropBox();
    return cropBox?.asRectangle() ?? this.getMediaBox();
  }

  /**
   * Get the rectangle defining this page's BleedBox. For example:
   * ```js
   * const { x, y, width, height } = page.getBleedBox()
   * ```
   *
   * The BleedBox of a page defines the region to which the contents of the
   * page shall be clipped when output in a production environment. This may
   * include any extra bleed area needed to accommodate the physical
   * limitations of cutting, folding, and trimming equipment. The actual
   * printed page may include printing marks that fall outside the BleedBox.
   *
   * The BleedBox's default value is the page's CropBox.
   *
   * @returns An object defining the lower left corner of the BleedBox and its
   *          width & height.
   */
  getBleedBox(): { x: number; y: number; width: number; height: number } {
    const bleedBox = this.node.BleedBox();
    return bleedBox?.asRectangle() ?? this.getCropBox();
  }

  /**
   * Get the rectangle defining this page's TrimBox. For example:
   * ```js
   * const { x, y, width, height } = page.getTrimBox()
   * ```
   *
   * The TrimBox of a page defines the intended dimensions of the finished
   * page after trimming. It may be smaller than the MediaBox to allow for
   * production-related content, such as printing instructions, cut marks, or
   * color bars.
   *
   * The TrimBox's default value is the page's CropBox.
   *
   * @returns An object defining the lower left corner of the TrimBox and its
   *          width & height.
   */
  getTrimBox(): { x: number; y: number; width: number; height: number } {
    const trimBox = this.node.TrimBox();
    return trimBox?.asRectangle() ?? this.getCropBox();
  }

  /**
   * Get the rectangle defining this page's ArtBox. For example:
   * ```js
   * const { x, y, width, height } = page.getArtBox()
   * ```
   *
   * The ArtBox of a page defines the extent of the page's meaningful content
   * (including potential white space).
   *
   * The ArtBox's default value is the page's CropBox.
   *
   * @returns An object defining the lower left corner of the ArtBox and its
   *          width & height.
   */
  getArtBox(): { x: number; y: number; width: number; height: number } {
    const artBox = this.node.ArtBox();
    return artBox?.asRectangle() ?? this.getCropBox();
  }

  /**
   * Translate this page's content to a new location on the page. This operation
   * is often useful after resizing the page with [[setSize]]. For example:
   * ```js
   * // Add 50 units of whitespace to the top and right of the page
   * page.setSize(page.getWidth() + 50, page.getHeight() + 50)
   *
   * // Move the page's content from the lower-left corner of the page
   * // to the top-right corner.
   * page.translateContent(50, 50)
   *
   * // Now there are 50 units of whitespace to the left and bottom of the page
   * ```
   * See also: [[resetPosition]]
   * @param x The new position on the x-axis for this page's content.
   * @param y The new position on the y-axis for this page's content.
   */
  translateContent(x: number, y: number): void {
    assertIs(x, 'x', ['number']);
    assertIs(y, 'y', ['number']);

    this.node.normalize();
    this.getContentStream();

    const start = this.createContentStream(
      pushGraphicsState(),
      translate(x, y),
    );
    const startRef = this.doc.context.register(start);

    const end = this.createContentStream(popGraphicsState());
    const endRef = this.doc.context.register(end);

    this.node.wrapContentStreams(startRef, endRef);
  }

  /**
   * Reset the x and y coordinates of this page to `(0, 0)`. This operation is
   * often useful after calling [[translateContent]]. For example:
   * ```js
   * // Shift the page's contents up and to the right by 50 units
   * page.translateContent(50, 50)
   *
   * // This text will shifted - it will be drawn at (50, 50)
   * page.drawText('I am shifted')
   *
   * // Move back to (0, 0)
   * page.resetPosition()
   *
   * // This text will not be shifted - it will be drawn at (0, 0)
   * page.drawText('I am not shifted')
   * ```
   */
  resetPosition(): void {
    this.getContentStream(false);
    this.x = 0;
    this.y = 0;
  }

  /**
   * Choose a default font for this page. The default font will be used whenever
   * text is drawn on this page and no font is specified. For example:
   * ```js
   * import { StandardFonts } from 'pdf-lib'
   *
   * const timesRomanFont = await pdfDoc.embedFont(StandardFonts.TimesRoman)
   * const helveticaFont = await pdfDoc.embedFont(StandardFonts.Helvetica)
   * const courierFont = await pdfDoc.embedFont(StandardFonts.Courier)
   *
   * const page = pdfDoc.addPage()
   *
   * page.setFont(helveticaFont)
   * page.drawText('I will be drawn in Helvetica')
   *
   * page.setFont(timesRomanFont)
   * page.drawText('I will be drawn in Courier', { font: courierFont })
   * ```
   * @param font The default font to be used when drawing text on this page.
   */
  setFont(font: PDFFont): void {
    // TODO: Reuse image Font name if we've already added this image to Resources.Fonts
    assertIs(font, 'font', [[PDFFont, 'PDFFont']]);
    this.font = font;
    this.fontKey = addRandomSuffix(this.font.name);
    this.node.setFontDictionary(PDFName.of(this.fontKey), this.font.ref);
  }

  /**
   * Choose a default font size for this page. The default font size will be
   * used whenever text is drawn on this page and no font size is specified.
   * For example:
   * ```js
   * page.setFontSize(12)
   * page.drawText('I will be drawn in size 12')
   *
   * page.setFontSize(36)
   * page.drawText('I will be drawn in size 24', { fontSize: 24 })
   * ```
   * @param fontSize The default font size to be used when drawing text on this
   *                 page.
   */
  setFontSize(fontSize: number): void {
    assertIs(fontSize, 'fontSize', ['number']);
    this.fontSize = fontSize;
  }

  /**
   * Choose a default font color for this page. The default font color will be
   * used whenever text is drawn on this page and no font color is specified.
   * For example:
   * ```js
   * import { rgb, cmyk, grayscale } from 'pdf-lib'
   *
   * page.setFontColor(rgb(0.97, 0.02, 0.97))
   * page.drawText('I will be drawn in pink')
   *
   * page.setFontColor(cmyk(0.4, 0.7, 0.39, 0.15))
   * page.drawText('I will be drawn in gray', { color: grayscale(0.5) })
   * ```
   * @param fontColor The default font color to be used when drawing text on
   *                  this page.
   */
  setFontColor(fontColor: Color): void {
    assertIs(fontColor, 'fontColor', [[Object, 'Color']]);
    this.fontColor = fontColor;
  }

  /**
   * Choose a default line height for this page. The default line height will be
   * used whenever text is drawn on this page and no line height is specified.
   * For example:
   * ```js
   * page.setLineHeight(12);
   * page.drawText('These lines will be vertically \n separated by 12 units')
   *
   * page.setLineHeight(36);
   * page.drawText('These lines will be vertically \n separated by 24 units', {
   *   lineHeight: 24
   * })
   * ```
   * @param lineHeight The default line height to be used when drawing text on
   *                   this page.
   */
  setLineHeight(lineHeight: number): void {
    assertIs(lineHeight, 'lineHeight', ['number']);
    this.lineHeight = lineHeight;
  }

  /**
   * Get the default position of this page. For example:
   * ```js
   * const { x, y } = page.getPosition()
   * ```
   * @returns The default position of the page.
   */
  getPosition(): { x: number; y: number } {
    return { x: this.x, y: this.y };
  }

  /**
   * Get the default x coordinate of this page. For example:
   * ```js
   * const x = page.getX()
   * ```
   * @returns The default x coordinate of the page.
   */
  getX(): number {
    return this.x;
  }

  /**
   * Get the default y coordinate of this page. For example:
   * ```js
   * const y = page.getY()
   * ```
   * @returns The default y coordinate of the page.
   */
  getY(): number {
    return this.y;
  }

  /**
   * Change the default position of this page. For example:
   * ```js
   * page.moveTo(0, 0)
   * page.drawText('I will be drawn at the origin')
   *
   * page.moveTo(0, 25)
   * page.drawText('I will be drawn 25 units up')
   *
   * page.moveTo(25, 25)
   * page.drawText('I will be drawn 25 units up and 25 units to the right')
   * ```
   * @param x The new default position on the x-axis for this page.
   * @param y The new default position on the y-axis for this page.
   */
  moveTo(x: number, y: number): void {
    assertIs(x, 'x', ['number']);
    assertIs(y, 'y', ['number']);
    this.x = x;
    this.y = y;
  }

  /**
   * Change the default position of this page to be further down the y-axis.
   * For example:
   * ```js
   * page.moveTo(50, 50)
   * page.drawText('I will be drawn at (50, 50)')
   *
   * page.moveDown(10)
   * page.drawText('I will be drawn at (50, 40)')
   * ```
   * @param yDecrease The amount by which the page's default position along the
   *                  y-axis should be decreased.
   */
  moveDown(yDecrease: number): void {
    assertIs(yDecrease, 'yDecrease', ['number']);
    this.y -= yDecrease;
  }

  /**
   * Change the default position of this page to be further up the y-axis.
   * For example:
   * ```js
   * page.moveTo(50, 50)
   * page.drawText('I will be drawn at (50, 50)')
   *
   * page.moveUp(10)
   * page.drawText('I will be drawn at (50, 60)')
   * ```
   * @param yIncrease The amount by which the page's default position along the
   *                  y-axis should be increased.
   */
  moveUp(yIncrease: number): void {
    assertIs(yIncrease, 'yIncrease', ['number']);
    this.y += yIncrease;
  }

  /**
   * Change the default position of this page to be further left on the x-axis.
   * For example:
   * ```js
   * page.moveTo(50, 50)
   * page.drawText('I will be drawn at (50, 50)')
   *
   * page.moveLeft(10)
   * page.drawText('I will be drawn at (40, 50)')
   * ```
   * @param xDecrease The amount by which the page's default position along the
   *                  x-axis should be decreased.
   */
  moveLeft(xDecrease: number): void {
    assertIs(xDecrease, 'xDecrease', ['number']);
    this.x -= xDecrease;
  }

  /**
   * Change the default position of this page to be further right on the y-axis.
   * For example:
   * ```js
   * page.moveTo(50, 50)
   * page.drawText('I will be drawn at (50, 50)')
   *
   * page.moveRight(10)
   * page.drawText('I will be drawn at (60, 50)')
   * ```
   * @param xIncrease The amount by which the page's default position along the
   *                  x-axis should be increased.
   */
  moveRight(xIncrease: number): void {
    assertIs(xIncrease, 'xIncrease', ['number']);
    this.x += xIncrease;
  }

  /**
   * Push one or more operators to the end of this page's current content
   * stream. For example:
   * ```js
   * import {
   *   pushGraphicsState,
   *   moveTo,
   *   lineTo,
   *   closePath,
   *   setFillingColor,
   *   rgb,
   *   fill,
   *   popGraphicsState,
   * } from 'pdf-lib'
   *
   * // Draw a green triangle in the lower-left corner of the page
   * page.pushOperators(
   *   pushGraphicsState(),
   *   moveTo(0, 0),
   *   lineTo(100, 0),
   *   lineTo(50, 100),
   *   closePath(),
   *   setFillingColor(rgb(0.0, 1.0, 0.0)),
   *   fill(),
   *   popGraphicsState(),
   * )
   * ```
   * @param operator The operators to be pushed.
   */
  pushOperators(...operator: PDFOperator[]): void {
    assertEachIs(operator, 'operator', [[PDFOperator, 'PDFOperator']]);
    const contentStream = this.getContentStream();
    contentStream.push(...operator);
  }

  /**
   * Draw one or more lines of text on this page. For example:
   * ```js
   * import { StandardFonts, rgb } from 'pdf-lib'
   *
   * const helveticaFont = await pdfDoc.embedFont(StandardFonts.Helvetica)
   * const timesRomanFont = await pdfDoc.embedFont(StandardFonts.TimesRoman)
   *
   * const page = pdfDoc.addPage()
   *
   * page.setFont(helveticaFont)
   *
   * page.moveTo(5, 200)
   * page.drawText('The Life of an Egg', { size: 36 })
   *
   * page.moveDown(36)
   * page.drawText('An Epic Tale of Woe', { size: 30 })
   *
   * page.drawText(
   *   `Humpty Dumpty sat on a wall \n` +
   *   `Humpty Dumpty had a great fall; \n` +
   *   `All the king's horses and all the king's men \n` +
   *   `Couldn't put Humpty together again. \n`,
   *   {
   *     x: 25,
   *     y: 100,
   *     font: timesRomanFont,
   *     size: 24,
   *     color: rgb(1, 0, 0),
   *     lineHeight: 24,
   *     opacity: 0.75,
   *   },
   * )
   * ```
   * @param text The text to be drawn.
   * @param options The options to be used when drawing the text.
   */
  drawText(text: string, options: PDFPageDrawTextOptions = {}): void {
    assertIs(text, 'text', ['string']);
    assertOrUndefined(options.color, 'options.color', [[Object, 'Color']]);
    assertRangeOrUndefined(options.opacity, 'opacity.opacity', 0, 1);
    assertOrUndefined(options.font, 'options.font', [[PDFFont, 'PDFFont']]);
    assertOrUndefined(options.size, 'options.size', ['number']);
    assertOrUndefined(options.rotate, 'options.rotate', [[Object, 'Rotation']]);
    assertOrUndefined(options.xSkew, 'options.xSkew', [[Object, 'Rotation']]);
    assertOrUndefined(options.ySkew, 'options.ySkew', [[Object, 'Rotation']]);
    assertOrUndefined(options.x, 'options.x', ['number']);
    assertOrUndefined(options.y, 'options.y', ['number']);
    assertOrUndefined(options.lineHeight, 'options.lineHeight', ['number']);
    assertOrUndefined(options.maxWidth, 'options.maxWidth', ['number']);
    assertOrUndefined(options.wordBreaks, 'options.wordBreaks', [Array]);
    assertIsOneOfOrUndefined(options.blendMode, 'options.blendMode', BlendMode);

    const [originalFont] = this.getFont();
    if (options.font) this.setFont(options.font);
    const [font, fontKey] = this.getFont();

    const fontSize = options.size || this.fontSize;

    const wordBreaks = options.wordBreaks || this.doc.defaultWordBreaks;
    const textWidth = (t: string) => font.widthOfTextAtSize(t, fontSize);
    const lines =
      options.maxWidth === undefined
        ? cleanText(text).split(/[\r\n\f]/)
        : breakTextIntoLines(text, wordBreaks, options.maxWidth, textWidth);

    const encodedLines = new Array(lines.length) as PDFHexString[];
    for (let idx = 0, len = lines.length; idx < len; idx++) {
      encodedLines[idx] = font.encodeText(lines[idx]);
    }

    const graphicsStateKey = this.maybeEmbedGraphicsState({
      opacity: options.opacity,
      blendMode: options.blendMode,
    });

    const contentStream = this.getContentStream();
    contentStream.push(
      ...drawLinesOfText(encodedLines, {
        color: options.color ?? this.fontColor,
        font: fontKey,
        size: fontSize,
        rotate: options.rotate ?? degrees(0),
        xSkew: options.xSkew ?? degrees(0),
        ySkew: options.ySkew ?? degrees(0),
        x: options.x ?? this.x,
        y: options.y ?? this.y,
        lineHeight: options.lineHeight ?? this.lineHeight,
        graphicsState: graphicsStateKey,
      }),
    );

    if (options.font) this.setFont(originalFont);
  }

  /**
   * Draw an image on this page. For example:
   * ```js
   * import { degrees } from 'pdf-lib'
   *
   * const jpgUrl = 'https://pdf-lib.js.org/assets/cat_riding_unicorn.jpg'
   * const jpgImageBytes = await fetch(jpgUrl).then((res) => res.arrayBuffer())
   *
   * const jpgImage = await pdfDoc.embedJpg(jpgImageBytes)
   * const jpgDims = jpgImage.scale(0.5)
   *
   * const page = pdfDoc.addPage()
   *
   * page.drawImage(jpgImage, {
   *   x: 25,
   *   y: 25,
   *   width: jpgDims.width,
   *   height: jpgDims.height,
   *   rotate: degrees(30),
   *   opacity: 0.75,
   * })
   * ```
   * @param image The image to be drawn.
   * @param options The options to be used when drawing the image.
   */
  drawImage(image: PDFImage, options: PDFPageDrawImageOptions = {}): void {
    // TODO: Reuse image XObject name if we've already added this image to Resources.XObjects
    assertIs(image, 'image', [[PDFImage, 'PDFImage']]);
    assertOrUndefined(options.x, 'options.x', ['number']);
    assertOrUndefined(options.y, 'options.y', ['number']);
    assertOrUndefined(options.width, 'options.width', ['number']);
    assertOrUndefined(options.height, 'options.height', ['number']);
    assertOrUndefined(options.rotate, 'options.rotate', [[Object, 'Rotation']]);
    assertOrUndefined(options.xSkew, 'options.xSkew', [[Object, 'Rotation']]);
    assertOrUndefined(options.ySkew, 'options.ySkew', [[Object, 'Rotation']]);
    assertRangeOrUndefined(options.opacity, 'opacity.opacity', 0, 1);
    assertIsOneOfOrUndefined(options.blendMode, 'options.blendMode', BlendMode);

    const xObjectKey = addRandomSuffix('Image', 10);
    this.node.setXObject(PDFName.of(xObjectKey), image.ref);

    const graphicsStateKey = this.maybeEmbedGraphicsState({
      opacity: options.opacity,
      blendMode: options.blendMode,
    });

    const contentStream = this.getContentStream();
    contentStream.push(
      ...drawImage(xObjectKey, {
        x: options.x ?? this.x,
        y: options.y ?? this.y,
        width: options.width ?? image.size().width,
        height: options.height ?? image.size().height,
        rotate: options.rotate ?? degrees(0),
        xSkew: options.xSkew ?? degrees(0),
        ySkew: options.ySkew ?? degrees(0),
        graphicsState: graphicsStateKey,
      }),
    );
  }

  /**
   * Draw an embedded PDF page on this page. For example:
   * ```js
   * import { degrees } from 'pdf-lib'
   *
   * const pdfDoc = await PDFDocument.create()
   * const page = pdfDoc.addPage()
   *
   * const sourcePdfUrl = 'https://pdf-lib.js.org/assets/with_large_page_count.pdf'
   * const sourcePdf = await fetch(sourcePdfUrl).then((res) => res.arrayBuffer())
   *
   * // Embed page 74 from the PDF
   * const [embeddedPage] = await pdfDoc.embedPdf(sourcePdf, 73)
   *
   * page.drawPage(embeddedPage, {
   *   x: 250,
   *   y: 200,
   *   xScale: 0.5,
   *   yScale: 0.5,
   *   rotate: degrees(30),
   *   opacity: 0.75,
   * })
   * ```
   *
   * The `options` argument accepts both `width`/`height` and `xScale`/`yScale`
   * as options. Since each of these options defines the size of the drawn page,
   * if both options are given, `width` and `height` take precedence and the
   * corresponding scale variants are ignored.
   *
   * @param embeddedPage The embedded page to be drawn.
   * @param options The options to be used when drawing the embedded page.
   */
  drawPage(
    embeddedPage: PDFEmbeddedPage,
    options: PDFPageDrawPageOptions = {},
  ): void {
    // TODO: Reuse embeddedPage XObject name if we've already added this embeddedPage to Resources.XObjects
    assertIs(embeddedPage, 'embeddedPage', [
      [PDFEmbeddedPage, 'PDFEmbeddedPage'],
    ]);
    assertOrUndefined(options.x, 'options.x', ['number']);
    assertOrUndefined(options.y, 'options.y', ['number']);
    assertOrUndefined(options.xScale, 'options.xScale', ['number']);
    assertOrUndefined(options.yScale, 'options.yScale', ['number']);
    assertOrUndefined(options.width, 'options.width', ['number']);
    assertOrUndefined(options.height, 'options.height', ['number']);
    assertOrUndefined(options.rotate, 'options.rotate', [[Object, 'Rotation']]);
    assertOrUndefined(options.xSkew, 'options.xSkew', [[Object, 'Rotation']]);
    assertOrUndefined(options.ySkew, 'options.ySkew', [[Object, 'Rotation']]);
    assertRangeOrUndefined(options.opacity, 'opacity.opacity', 0, 1);
    assertIsOneOfOrUndefined(options.blendMode, 'options.blendMode', BlendMode);

    const xObjectKey = addRandomSuffix('EmbeddedPdfPage', 10);
    this.node.setXObject(PDFName.of(xObjectKey), embeddedPage.ref);

    const graphicsStateKey = this.maybeEmbedGraphicsState({
      opacity: options.opacity,
      blendMode: options.blendMode,
    });

    // prettier-ignore
    const xScale = (
        options.width  !== undefined ? options.width / embeddedPage.width
      : options.xScale !== undefined ? options.xScale
      : 1
    );

    // prettier-ignore
    const yScale = (
        options.height !== undefined ? options.height / embeddedPage.height
      : options.yScale !== undefined ? options.yScale
      : 1
    );

    const contentStream = this.getContentStream();
    contentStream.push(
      ...drawPage(xObjectKey, {
        x: options.x ?? this.x,
        y: options.y ?? this.y,
        xScale,
        yScale,
        rotate: options.rotate ?? degrees(0),
        xSkew: options.xSkew ?? degrees(0),
        ySkew: options.ySkew ?? degrees(0),
        graphicsState: graphicsStateKey,
      }),
    );
  }

  /**
   * Draw an SVG path on this page. For example:
   * ```js
   * import { rgb } from 'pdf-lib'
   *
   * const svgPath = 'M 0,20 L 100,160 Q 130,200 150,120 C 190,-40 200,200 300,150 L 400,90'
   *
   * // Draw path as black line
   * page.drawSvgPath(svgPath, { x: 25, y: 75 })
   *
   * // Change border style and opacity
   * page.drawSvgPath(svgPath, {
   *   x: 25,
   *   y: 275,
   *   borderColor: rgb(0.5, 0.5, 0.5),
   *   borderWidth: 2,
   *   borderOpacity: 0.75,
   * })
   *
   * // Set fill color and opacity
   * page.drawSvgPath(svgPath, {
   *   x: 25,
   *   y: 475,
   *   color: rgb(1.0, 0, 0),
   *   opacity: 0.75,
   * })
   *
   * // Draw 50% of original size
   * page.drawSvgPath(svgPath, {
   *   x: 25,
   *   y: 675,
   *   scale: 0.5,
   * })
   * ```
   * @param path The SVG path to be drawn.
   * @param options The options to be used when drawing the SVG path.
   */
  drawSvgPath(path: string, options: PDFPageDrawSVGOptions = {}): void {
    assertIs(path, 'path', ['string']);
    assertOrUndefined(options.x, 'options.x', ['number']);
    assertOrUndefined(options.y, 'options.y', ['number']);
    assertOrUndefined(options.scale, 'options.scale', ['number']);
    assertOrUndefined(options.borderWidth, 'options.borderWidth', ['number']);
    assertOrUndefined(options.color, 'options.color', [[Object, 'Color']]);
    assertRangeOrUndefined(options.opacity, 'opacity.opacity', 0, 1);
    assertOrUndefined(options.borderColor, 'options.borderColor', [
      [Object, 'Color'],
    ]);
<<<<<<< HEAD
    assertOrUndefined(options.opacity, 'options.borderOpacity', ['number']);
    assertOrUndefined(options.borderDashArray, 'options.borderDashArray', [Array]);
    assertOrUndefined(options.borderDashPhase, 'options.borderDashPhase', ['number']);
=======
    assertRangeOrUndefined(
      options.borderOpacity,
      'options.borderOpacity',
      0,
      1,
    );
    assertIsOneOfOrUndefined(options.blendMode, 'options.blendMode', BlendMode);
>>>>>>> f45f1942

    const graphicsStateKey = this.maybeEmbedGraphicsState({
      opacity: options.opacity,
      borderOpacity: options.borderOpacity,
      blendMode: options.blendMode,
    });

    if (!('color' in options) && !('borderColor' in options)) {
      options.borderColor = rgb(0, 0, 0);
    }

    const contentStream = this.getContentStream();
    contentStream.push(
      ...drawSvgPath(path, {
        x: options.x ?? this.x,
        y: options.y ?? this.y,
        scale: options.scale,
        color: options.color ?? undefined,
        borderColor: options.borderColor ?? undefined,
        borderWidth: options.borderWidth ?? 0,
        borderDashArray: options.borderDashArray ?? undefined,
        borderDashPhase: options.borderDashPhase ?? undefined,
        graphicsState: graphicsStateKey,
      }),
    );
  }

  /**
   * Draw a line on this page. For example:
   * ```js
   * import { rgb } from 'pdf-lib'
   *
   * page.drawLine({
   *   start: { x: 25, y: 75 },
   *   end: { x: 125, y: 175 },
   *   thickness: 2,
   *   color: rgb(0.75, 0.2, 0.2),
   *   opacity: 0.75,
   * })
   * ```
   * @param options The options to be used when drawing the line.
   */
  drawLine(options: PDFPageDrawLineOptions): void {
    assertIs(options.start, 'options.start', [
      [Object, '{ x: number, y: number }'],
    ]);
    assertIs(options.end, 'options.end', [
      [Object, '{ x: number, y: number }'],
    ]);
    assertIs(options.start.x, 'options.start.x', ['number']);
    assertIs(options.start.y, 'options.start.y', ['number']);
    assertIs(options.end.x, 'options.end.x', ['number']);
    assertIs(options.end.y, 'options.end.y', ['number']);
    assertOrUndefined(options.thickness, 'options.thickness', ['number']);
    assertOrUndefined(options.color, 'options.color', [[Object, 'Color']]);
<<<<<<< HEAD
    assertOrUndefined(options.opacity, 'options.opacity', ['number']);
    // TODO: Should assert `options.lineCap` here, but is a breaking change
    assertOrUndefined(options.dashArray, 'options.dashArray', [Array]);
    assertOrUndefined(options.dashPhase, 'options.dashPhase', ['number']);
=======
    assertIsOneOf(options.lineCap, 'options.lineCap', LineCapStyle);
    assertRangeOrUndefined(options.opacity, 'opacity.opacity', 0, 1);
    assertIsOneOfOrUndefined(options.blendMode, 'options.blendMode', BlendMode);
>>>>>>> f45f1942

    const graphicsStateKey = this.maybeEmbedGraphicsState({
      borderOpacity: options.opacity,
      blendMode: options.blendMode,
    });

    if (!('color' in options)) {
      options.color = rgb(0, 0, 0);
    }

    const contentStream = this.getContentStream();
    contentStream.push(
      ...drawLine({
        start: options.start,
        end: options.end,
        thickness: options.thickness ?? 1,
        color: options.color ?? undefined,
        dashArray: options.dashArray ?? undefined,
        dashPhase: options.dashPhase ?? undefined,
        lineCap: options.lineCap ?? undefined,
        graphicsState: graphicsStateKey,
      }),
    );
  }

  /**
   * Draw a rectangle on this page. For example:
   * ```js
   * import { degrees, grayscale, rgb } from 'pdf-lib'
   *
   * page.drawRectangle({
   *   x: 25,
   *   y: 75,
   *   width: 250,
   *   height: 75,
   *   rotate: degrees(-15),
   *   borderWidth: 5,
   *   borderColor: grayscale(0.5),
   *   color: rgb(0.75, 0.2, 0.2),
   *   opacity: 0.5,
   *   borderOpacity: 0.75,
   * })
   * ```
   * @param options The options to be used when drawing the rectangle.
   */
  drawRectangle(options: PDFPageDrawRectangleOptions = {}): void {
    assertOrUndefined(options.x, 'options.x', ['number']);
    assertOrUndefined(options.y, 'options.y', ['number']);
    assertOrUndefined(options.width, 'options.width', ['number']);
    assertOrUndefined(options.height, 'options.height', ['number']);
    assertOrUndefined(options.rotate, 'options.rotate', [[Object, 'Rotation']]);
    assertOrUndefined(options.xSkew, 'options.xSkew', [[Object, 'Rotation']]);
    assertOrUndefined(options.ySkew, 'options.ySkew', [[Object, 'Rotation']]);
    assertOrUndefined(options.borderWidth, 'options.borderWidth', ['number']);
    assertOrUndefined(options.color, 'options.color', [[Object, 'Color']]);
    assertRangeOrUndefined(options.opacity, 'opacity.opacity', 0, 1);
    assertOrUndefined(options.borderColor, 'options.borderColor', [
      [Object, 'Color'],
    ]);
<<<<<<< HEAD
    assertOrUndefined(options.borderOpacity, 'options.borderOpacity', [
      'number',
    ]);
    assertOrUndefined(options.borderDashArray, 'options.borderDashArray', [Array]);
    assertOrUndefined(options.borderDashPhase, 'options.borderDashPhase', ['number']);
=======
    assertRangeOrUndefined(
      options.borderOpacity,
      'options.borderOpacity',
      0,
      1,
    );
    assertIsOneOfOrUndefined(options.blendMode, 'options.blendMode', BlendMode);
>>>>>>> f45f1942

    const graphicsStateKey = this.maybeEmbedGraphicsState({
      opacity: options.opacity,
      borderOpacity: options.borderOpacity,
      blendMode: options.blendMode,
    });

    if (!('color' in options) && !('borderColor' in options)) {
      options.color = rgb(0, 0, 0);
    }

    const contentStream = this.getContentStream();
    contentStream.push(
      ...drawRectangle({
        x: options.x ?? this.x,
        y: options.y ?? this.y,
        width: options.width ?? 150,
        height: options.height ?? 100,
        rotate: options.rotate ?? degrees(0),
        xSkew: options.xSkew ?? degrees(0),
        ySkew: options.ySkew ?? degrees(0),
        borderWidth: options.borderWidth ?? 0,
        color: options.color ?? undefined,
        borderColor: options.borderColor ?? undefined,
        borderDashArray: options.borderDashArray ?? undefined,
        borderDashPhase: options.borderDashPhase ?? undefined,
        graphicsState: graphicsStateKey,
      }),
    );
  }

  /**
   * Draw a square on this page. For example:
   * ```js
   * import { degrees, grayscale, rgb } from 'pdf-lib'
   *
   * page.drawSquare({
   *   x: 25,
   *   y: 75,
   *   size: 100,
   *   rotate: degrees(-15),
   *   borderWidth: 5,
   *   borderColor: grayscale(0.5),
   *   color: rgb(0.75, 0.2, 0.2),
   *   opacity: 0.5,
   *   borderOpacity: 0.75,
   * })
   * ```
   * @param options The options to be used when drawing the square.
   */
  drawSquare(options: PDFPageDrawSquareOptions = {}): void {
    const { size } = options;
    assertOrUndefined(size, 'size', ['number']);
    this.drawRectangle({ ...options, width: size, height: size });
  }

  /**
   * Draw an ellipse on this page. For example:
   * ```js
   * import { grayscale, rgb } from 'pdf-lib'
   *
   * page.drawEllipse({
   *   x: 200,
   *   y: 75,
   *   xScale: 100,
   *   yScale: 50,
   *   borderWidth: 5,
   *   borderColor: grayscale(0.5),
   *   color: rgb(0.75, 0.2, 0.2),
   *   opacity: 0.5,
   *   borderOpacity: 0.75,
   * })
   * ```
   * @param options The options to be used when drawing the ellipse.
   */
  drawEllipse(options: PDFPageDrawEllipseOptions = {}): void {
    assertOrUndefined(options.x, 'options.x', ['number']);
    assertOrUndefined(options.y, 'options.y', ['number']);
    assertOrUndefined(options.xScale, 'options.xScale', ['number']);
    assertOrUndefined(options.yScale, 'options.yScale', ['number']);
    assertOrUndefined(options.color, 'options.color', [[Object, 'Color']]);
    assertRangeOrUndefined(options.opacity, 'opacity.opacity', 0, 1);
    assertOrUndefined(options.borderColor, 'options.borderColor', [
      [Object, 'Color'],
    ]);
    assertRangeOrUndefined(
      options.borderOpacity,
      'options.borderOpacity',
      0,
      1,
    );
    assertOrUndefined(options.borderWidth, 'options.borderWidth', ['number']);
<<<<<<< HEAD
    assertOrUndefined(options.borderDashArray, 'options.borderDashArray', [Array]);
    assertOrUndefined(options.borderDashPhase, 'options.borderDashPhase', ['number']);
=======
    assertIsOneOfOrUndefined(options.blendMode, 'options.blendMode', BlendMode);
>>>>>>> f45f1942

    const graphicsStateKey = this.maybeEmbedGraphicsState({
      opacity: options.opacity,
      borderOpacity: options.borderOpacity,
      blendMode: options.blendMode,
    });

    if (!('color' in options) && !('borderColor' in options)) {
      options.color = rgb(0, 0, 0);
    }

    const contentStream = this.getContentStream();
    contentStream.push(
      ...drawEllipse({
        x: options.x ?? this.x,
        y: options.y ?? this.y,
        xScale: options.xScale ?? 100,
        yScale: options.yScale ?? 100,
        color: options.color ?? undefined,
        borderColor: options.borderColor ?? undefined,
        borderWidth: options.borderWidth ?? 0,
        borderDashArray: options.borderDashArray ?? undefined,
        borderDashPhase: options.borderDashPhase ?? undefined,
        graphicsState: graphicsStateKey,
      }),
    );
  }

  /**
   * Draw a circle on this page. For example:
   * ```js
   * import { grayscale, rgb } from 'pdf-lib'
   *
   * page.drawCircle({
   *   x: 200,
   *   y: 150,
   *   size: 100,
   *   borderWidth: 5,
   *   borderColor: grayscale(0.5),
   *   color: rgb(0.75, 0.2, 0.2),
   *   opacity: 0.5,
   *   borderOpacity: 0.75,
   * })
   * ```
   * @param options The options to be used when drawing the ellipse.
   */
  drawCircle(options: PDFPageDrawCircleOptions = {}): void {
    const { size } = options;
    assertOrUndefined(size, 'size', ['number']);
    this.drawEllipse({ ...options, xScale: size, yScale: size });
  }

  private getFont(): [PDFFont, string] {
    if (!this.font || !this.fontKey) {
      const font = this.doc.embedStandardFont(StandardFonts.Helvetica);
      this.setFont(font);
    }
    return [this.font!, this.fontKey!];
  }

  private getContentStream(useExisting = true): PDFContentStream {
    if (useExisting && this.contentStream) return this.contentStream;
    this.contentStream = this.createContentStream();
    this.contentStreamRef = this.doc.context.register(this.contentStream);
    this.node.addContentStream(this.contentStreamRef);
    return this.contentStream;
  }

  private createContentStream(...operators: PDFOperator[]): PDFContentStream {
    const dict = this.doc.context.obj({});
    const contentStream = PDFContentStream.of(dict, operators);
    return contentStream;
  }

  private maybeEmbedGraphicsState(options: {
    opacity?: number;
    borderOpacity?: number;
    blendMode?: BlendMode;
  }): string | undefined {
    const { opacity, borderOpacity, blendMode } = options;

    if (
      opacity === undefined &&
      borderOpacity === undefined &&
      blendMode === undefined
    ) {
      return undefined;
    }

    const key = addRandomSuffix('GS', 10);

    const graphicsState = this.doc.context.obj({
      Type: 'ExtGState',
      ca: opacity,
      CA: borderOpacity,
      BM: blendMode,
    });

    this.node.setExtGState(PDFName.of(key), graphicsState);

    return key;
  }
}<|MERGE_RESOLUTION|>--- conflicted
+++ resolved
@@ -1133,11 +1133,8 @@
     assertOrUndefined(options.borderColor, 'options.borderColor', [
       [Object, 'Color'],
     ]);
-<<<<<<< HEAD
-    assertOrUndefined(options.opacity, 'options.borderOpacity', ['number']);
     assertOrUndefined(options.borderDashArray, 'options.borderDashArray', [Array]);
     assertOrUndefined(options.borderDashPhase, 'options.borderDashPhase', ['number']);
-=======
     assertRangeOrUndefined(
       options.borderOpacity,
       'options.borderOpacity',
@@ -1145,7 +1142,6 @@
       1,
     );
     assertIsOneOfOrUndefined(options.blendMode, 'options.blendMode', BlendMode);
->>>>>>> f45f1942
 
     const graphicsStateKey = this.maybeEmbedGraphicsState({
       opacity: options.opacity,
@@ -1201,16 +1197,11 @@
     assertIs(options.end.y, 'options.end.y', ['number']);
     assertOrUndefined(options.thickness, 'options.thickness', ['number']);
     assertOrUndefined(options.color, 'options.color', [[Object, 'Color']]);
-<<<<<<< HEAD
-    assertOrUndefined(options.opacity, 'options.opacity', ['number']);
-    // TODO: Should assert `options.lineCap` here, but is a breaking change
     assertOrUndefined(options.dashArray, 'options.dashArray', [Array]);
     assertOrUndefined(options.dashPhase, 'options.dashPhase', ['number']);
-=======
     assertIsOneOf(options.lineCap, 'options.lineCap', LineCapStyle);
     assertRangeOrUndefined(options.opacity, 'opacity.opacity', 0, 1);
     assertIsOneOfOrUndefined(options.blendMode, 'options.blendMode', BlendMode);
->>>>>>> f45f1942
 
     const graphicsStateKey = this.maybeEmbedGraphicsState({
       borderOpacity: options.opacity,
@@ -1270,13 +1261,8 @@
     assertOrUndefined(options.borderColor, 'options.borderColor', [
       [Object, 'Color'],
     ]);
-<<<<<<< HEAD
-    assertOrUndefined(options.borderOpacity, 'options.borderOpacity', [
-      'number',
-    ]);
     assertOrUndefined(options.borderDashArray, 'options.borderDashArray', [Array]);
     assertOrUndefined(options.borderDashPhase, 'options.borderDashPhase', ['number']);
-=======
     assertRangeOrUndefined(
       options.borderOpacity,
       'options.borderOpacity',
@@ -1284,7 +1270,6 @@
       1,
     );
     assertIsOneOfOrUndefined(options.blendMode, 'options.blendMode', BlendMode);
->>>>>>> f45f1942
 
     const graphicsStateKey = this.maybeEmbedGraphicsState({
       opacity: options.opacity,
@@ -1377,12 +1362,9 @@
       1,
     );
     assertOrUndefined(options.borderWidth, 'options.borderWidth', ['number']);
-<<<<<<< HEAD
     assertOrUndefined(options.borderDashArray, 'options.borderDashArray', [Array]);
     assertOrUndefined(options.borderDashPhase, 'options.borderDashPhase', ['number']);
-=======
     assertIsOneOfOrUndefined(options.blendMode, 'options.blendMode', BlendMode);
->>>>>>> f45f1942
 
     const graphicsStateKey = this.maybeEmbedGraphicsState({
       opacity: options.opacity,
