--- conflicted
+++ resolved
@@ -47,11 +47,8 @@
   breakTextIntoLines,
   cleanText,
   rectanglesAreEqual,
-<<<<<<< HEAD
   lineSplit,
-=======
   assertRangeOrUndefined,
->>>>>>> 556c73c3
 } from 'src/utils';
 
 /**
