--- conflicted
+++ resolved
@@ -26,14 +26,11 @@
   rotateDegrees,
   setGraphicsState,
   setDashPattern,
-<<<<<<< HEAD
   beginMarkedContent,
   endMarkedContent,
   clip,
   endPath,
-=======
   appendBezierCurve,
->>>>>>> a118cd4c
 } from 'src/api/operators';
 import { Rotation, toRadians, degrees } from 'src/api/rotations';
 import { svgPathToOperators } from 'src/api/svgPath';
