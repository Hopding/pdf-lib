import PDFArray from 'src/core/objects/PDFArray';
import PDFDict, { DictMap } from 'src/core/objects/PDFDict';
import PDFName from 'src/core/objects/PDFName';
import PDFNumber from 'src/core/objects/PDFNumber';
import PDFObject from 'src/core/objects/PDFObject';
import PDFRef from 'src/core/objects/PDFRef';
import PDFStream from 'src/core/objects/PDFStream';
import PDFContext from 'src/core/PDFContext';
import PDFPageTree from 'src/core/structures/PDFPageTree';

class PDFPageLeaf extends PDFDict {
  static readonly InheritableEntries = [
    'Resources',
    'MediaBox',
    'CropBox',
    'Rotate',
  ];

  static withContextAndParent = (context: PDFContext, parent: PDFRef) => {
    const dict = new Map();
    dict.set(PDFName.Type, PDFName.Page);
    dict.set(PDFName.Parent, parent);
    dict.set(PDFName.Resources, context.obj({}));
    dict.set(PDFName.MediaBox, context.obj([0, 0, 612, 792]));
    return new PDFPageLeaf(dict, context, false);
  };

  static fromMapWithContext = (
    map: DictMap,
    context: PDFContext,
    autoNormalizeCTM = true,
  ) => new PDFPageLeaf(map, context, autoNormalizeCTM);

  private normalized = false;
  private readonly autoNormalizeCTM: boolean;

  private constructor(
    map: DictMap,
    context: PDFContext,
    autoNormalizeCTM = true,
  ) {
    super(map, context);
    this.autoNormalizeCTM = autoNormalizeCTM;
  }

  clone(context?: PDFContext): PDFPageLeaf {
    const clone = PDFPageLeaf.fromMapWithContext(
      new Map(),
      context || this.context,
      this.autoNormalizeCTM,
    );
    const entries = this.entries();
    for (let idx = 0, len = entries.length; idx < len; idx++) {
      const [key, value] = entries[idx];
      clone.set(key, value);
    }
    return clone;
  }

  Parent(): PDFPageTree | undefined {
    return this.lookupMaybe(PDFName.Parent, PDFDict) as PDFPageTree | undefined;
  }

  Contents(): PDFStream | PDFArray | undefined {
    return this.lookup(PDFName.of('Contents')) as
      | PDFStream
      | PDFArray
      | undefined;
  }

  Annots(): PDFArray | undefined {
    return this.lookupMaybe(PDFName.Annots, PDFArray);
  }

  BleedBox(): PDFArray | undefined {
    return this.lookupMaybe(PDFName.BleedBox, PDFArray);
  }

  TrimBox(): PDFArray | undefined {
    return this.lookupMaybe(PDFName.TrimBox, PDFArray);
  }

  ArtBox(): PDFArray | undefined {
    return this.lookupMaybe(PDFName.ArtBox, PDFArray);
  }

  Resources(): PDFDict | undefined {
    const dictOrRef = this.getInheritableAttribute(PDFName.Resources);
    return this.context.lookupMaybe(dictOrRef, PDFDict);
  }

  MediaBox(): PDFArray {
    const arrayOrRef = this.getInheritableAttribute(PDFName.MediaBox);
    return this.context.lookup(arrayOrRef, PDFArray);
  }

  CropBox(): PDFArray | undefined {
    const arrayOrRef = this.getInheritableAttribute(PDFName.CropBox);
    return this.context.lookupMaybe(arrayOrRef, PDFArray);
  }

  Rotate(): PDFNumber | undefined {
    const numberOrRef = this.getInheritableAttribute(PDFName.Rotate);
    return this.context.lookupMaybe(numberOrRef, PDFNumber);
  }

  getInheritableAttribute(name: PDFName): PDFObject | undefined {
    let attribute: PDFObject | undefined;
    this.ascend((node) => {
      if (!attribute) attribute = node.get(name);
    });
    return attribute;
  }

  setParent(parentRef: PDFRef): void {
    this.set(PDFName.Parent, parentRef);
  }

  addContentStream(contentStreamRef: PDFRef): void {
    const Contents = this.normalizedEntries().Contents || this.context.obj([]);
    this.set(PDFName.Contents, Contents);
    Contents.push(contentStreamRef);
  }

  wrapContentStreams(startStream: PDFRef, endStream: PDFRef): boolean {
    const Contents = this.Contents();
    if (Contents instanceof PDFArray) {
      Contents.insert(0, startStream);
      Contents.push(endStream);
      return true;
    }
    return false;
  }

  setFontDictionary(name: PDFName, fontDictRef: PDFRef): void {
    const { Font } = this.normalizedEntries();
    Font.set(name, fontDictRef);
  }

  setXObject(name: PDFName, xObjectRef: PDFRef): void {
    const { XObject } = this.normalizedEntries();
    XObject.set(name, xObjectRef);
  }

  setExtGState(name: PDFName, extGStateRef: PDFRef | PDFDict): void {
    const { ExtGState } = this.normalizedEntries();
    ExtGState.set(name, extGStateRef);
  }

  ascend(visitor: (node: PDFPageTree | PDFPageLeaf) => any): void {
    visitor(this);
    const Parent = this.Parent();
    if (Parent) Parent.ascend(visitor);
  }

  normalize() {
    if (this.normalized) return;

    const { context } = this;

    const contentsRef = this.get(PDFName.Contents);
    const contents = this.context.lookup(contentsRef);
    if (contents instanceof PDFStream) {
      this.set(PDFName.Contents, context.obj([contentsRef]));
    }

    if (this.autoNormalizeCTM) {
      this.wrapContentStreams(
        this.context.getPushGraphicsStateContentStream(),
        this.context.getPopGraphicsStateContentStream(),
      );
    }

    // TODO: Clone `Resources` if it is inherited
    const dictOrRef = this.getInheritableAttribute(PDFName.Resources);
    const Resources =
      context.lookupMaybe(dictOrRef, PDFDict) || context.obj({});
    this.set(PDFName.Resources, Resources);

    // TODO: Clone `Font` if it is inherited
    const Font =
      Resources.lookupMaybe(PDFName.Font, PDFDict) || context.obj({});
    Resources.set(PDFName.Font, Font);

    // TODO: Clone `XObject` if it is inherited
    const XObject =
      Resources.lookupMaybe(PDFName.XObject, PDFDict) || context.obj({});
    Resources.set(PDFName.XObject, XObject);

<<<<<<< HEAD
    const Annots = this.Annots() || context.obj([]);
    this.set(PDFName.Annots, Annots);
=======
    // TODO: Clone `ExtGState` if it is inherited
    const ExtGState =
      Resources.lookupMaybe(PDFName.ExtGState, PDFDict) || context.obj({});
    Resources.set(PDFName.ExtGState, ExtGState);
>>>>>>> 556c73c3

    this.normalized = true;
  }

  normalizedEntries() {
    this.normalize();
    const Annots = this.Annots()!;
    const Resources = this.Resources()!;
    const Contents = this.Contents() as PDFArray | undefined;
    return {
      Annots,
      Resources,
      Contents,
      Font: Resources.lookup(PDFName.Font, PDFDict),
      XObject: Resources.lookup(PDFName.XObject, PDFDict),
      ExtGState: Resources.lookup(PDFName.ExtGState, PDFDict),
    };
  }
}

export default PDFPageLeaf;<|MERGE_RESOLUTION|>--- conflicted
+++ resolved
@@ -187,15 +187,13 @@
       Resources.lookupMaybe(PDFName.XObject, PDFDict) || context.obj({});
     Resources.set(PDFName.XObject, XObject);
 
-<<<<<<< HEAD
-    const Annots = this.Annots() || context.obj([]);
-    this.set(PDFName.Annots, Annots);
-=======
     // TODO: Clone `ExtGState` if it is inherited
     const ExtGState =
       Resources.lookupMaybe(PDFName.ExtGState, PDFDict) || context.obj({});
     Resources.set(PDFName.ExtGState, ExtGState);
->>>>>>> 556c73c3
+
+    const Annots = this.Annots() || context.obj([]);
+    this.set(PDFName.Annots, Annots);
 
     this.normalized = true;
   }
