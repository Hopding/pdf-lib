import PDFObject from 'src/core/objects/PDFObject';
import CharCodes from 'src/core/syntax/CharCodes';
import {
  copyStringIntoBuffer,
  toHexStringOfMinLength,
  utf16Decode,
  utf16Encode,
  pdfDocEncodingDecode,
  parseDate,
  hasUtf16BOM,
} from 'src/utils';
import { InvalidPDFDateStringError } from 'src/core/errors';

class PDFHexString extends PDFObject {
  static of = (value: string) => new PDFHexString(value);

  static fromText = (value: string) => {
    const encoded = utf16Encode(value);

    let hex = '';
    for (let idx = 0, len = encoded.length; idx < len; idx++) {
      hex += toHexStringOfMinLength(encoded[idx], 4);
    }

    return new PDFHexString(hex);
  };

  private readonly value: string;

  constructor(value: string) {
    super();
    this.value = value;
  }

<<<<<<< HEAD
  asBytes(): Uint8Array {
    // Append a zero if the number of digits is odd. See PDF spec 7.3.4.3
    const hex = this.value + (this.value.length % 2 === 1 ? '0' : '');
    const hexLength = hex.length;

    const bytes = new Uint8Array(hex.length / 2);

    let hexOffset = 0;
    let bytesOffset = 0;

    // Interpret each pair of hex digits as a single byte
    while (hexOffset < hexLength) {
      const byte = parseInt(hex.substring(hexOffset, hexOffset + 2), 16);
      bytes[bytesOffset] = byte;

      hexOffset += 2;
      bytesOffset += 1;
    }

    return bytes;
  }

  decodeText(): string {
    const bytes = this.asBytes();
    if (hasUtf16BOM(bytes)) return utf16Decode(bytes);
    return pdfDocEncodingDecode(bytes);
  }

  decodeDate(): Date {
    const text = this.decodeText();
    const date = parseDate(text);
    if (!date) throw new InvalidPDFDateStringError(text);
    return date;
=======
  asString(): string {
    return this.value;
>>>>>>> ac74e899
  }

  clone(): PDFHexString {
    return PDFHexString.of(this.value);
  }

  toString(): string {
    return `<${this.value}>`;
  }

  sizeInBytes(): number {
    return this.value.length + 2;
  }

  copyBytesInto(buffer: Uint8Array, offset: number): number {
    buffer[offset++] = CharCodes.LessThan;
    offset += copyStringIntoBuffer(this.value, buffer, offset);
    buffer[offset++] = CharCodes.GreaterThan;
    return this.value.length + 2;
  }
}

export default PDFHexString;<|MERGE_RESOLUTION|>--- conflicted
+++ resolved
@@ -32,7 +32,6 @@
     this.value = value;
   }
 
-<<<<<<< HEAD
   asBytes(): Uint8Array {
     // Append a zero if the number of digits is odd. See PDF spec 7.3.4.3
     const hex = this.value + (this.value.length % 2 === 1 ? '0' : '');
@@ -66,10 +65,10 @@
     const date = parseDate(text);
     if (!date) throw new InvalidPDFDateStringError(text);
     return date;
-=======
+  }
+
   asString(): string {
     return this.value;
->>>>>>> ac74e899
   }
 
   clone(): PDFHexString {
