--- conflicted
+++ resolved
@@ -69,15 +69,12 @@
   static readonly Off = PDFName.of('Off');
   static readonly RV = PDFName.of('RV');
   static readonly MaxLen = PDFName.of('MaxLen');
-<<<<<<< HEAD
   static readonly AP = PDFName.of('AP');
   static readonly N = PDFName.of('N');
-=======
   static readonly P = PDFName.of('P');
   static readonly NM = PDFName.of('NM');
   static readonly M = PDFName.of('M');
   static readonly F = PDFName.of('F');
-  static readonly AP = PDFName.of('AP');
   static readonly AS = PDFName.of('AS');
   static readonly Border = PDFName.of('Border');
   static readonly C = PDFName.of('C');
@@ -111,11 +108,9 @@
   static readonly ThreeD = PDFName.of('3D');
   static readonly Redact = PDFName.of('Redact');
   static readonly Rect = PDFName.of('Rect');
-  static readonly N = PDFName.of('N');
   static readonly R = PDFName.of('R');
   static readonly D = PDFName.of('D');
   static readonly On = PDFName.of('On');
->>>>>>> ab7420ff
   /* tslint:enable member-ordering */
 
   private readonly encodedName: string;
