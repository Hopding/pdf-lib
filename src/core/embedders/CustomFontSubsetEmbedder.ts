import {
  Font,
  Fontkit,
  Glyph,
  Subset,
  TypeFeatures,
} from '../../types/fontkit';

<<<<<<< HEAD
import CustomFontEmbedder from 'src/core/embedders/CustomFontEmbedder';
import PDFHexString from 'src/core/objects/PDFHexString';
import { Cache, mergeUint8Arrays, toHexStringOfMinLength } from 'src/utils';
=======
import CustomFontEmbedder from './CustomFontEmbedder';
import PDFHexString from '../objects/PDFHexString';
import { Cache, mergeUint8Arrays, toHexStringOfMinLength } from '../../utils';

>>>>>>> 66da8fb5
/**
 * A note of thanks to the developers of https://github.com/foliojs/pdfkit, as
 * this class borrows from:
 *   https://github.com/devongovett/pdfkit/blob/e71edab0dd4657b5a767804ba86c94c58d01fbca/lib/image/jpeg.coffee
 */
class CustomFontSubsetEmbedder extends CustomFontEmbedder {
  static async for(
    fontkit: Fontkit,
    fontData: Uint8Array,
    customFontName?: string,
    fontFeatures?: TypeFeatures,
  ) {
    const font = await fontkit.create(fontData);
    return new CustomFontSubsetEmbedder(
      font,
      fontData,
      customFontName,
      fontFeatures,
    );
  }

  private readonly subset: Subset;
  private readonly glyphs: Glyph[];
  private readonly glyphIdMap: Map<number, number>;

  private constructor(
    font: Font,
    fontData: Uint8Array,
    customFontName?: string,
    fontFeatures?: TypeFeatures,
  ) {
    super(font, fontData, customFontName, fontFeatures);

    this.subset = this.font.createSubset();
    this.glyphs = [];
    this.glyphCache = Cache.populatedBy(() => this.glyphs);
    this.glyphIdMap = new Map();
  }

  encodeText(text: string): PDFHexString {
    const { glyphs } = this.font.layout(text, this.fontFeatures);
    const hexCodes = new Array(glyphs.length);

    for (let idx = 0, len = glyphs.length; idx < len; idx++) {
      const glyph = glyphs[idx];
      const subsetGlyphId = this.subset.includeGlyph(glyph);

      this.glyphs[subsetGlyphId - 1] = glyph;
      this.glyphIdMap.set(glyph.id, subsetGlyphId);

      hexCodes[idx] = toHexStringOfMinLength(subsetGlyphId, 4);
    }

    this.glyphCache.invalidate();
    return PDFHexString.of(hexCodes.join(''));
  }

  protected isCFF(): boolean {
    return (this.subset as any).cff;
  }

  protected glyphId(glyph?: Glyph): number {
    return glyph ? this.glyphIdMap.get(glyph.id)! : -1;
  }

  protected serializeFont(): Promise<Uint8Array> {
    return new Promise((resolve, reject) => {
      if ('encodeStream' in this.subset) {
        const parts: Uint8Array[] = [];
        this.subset
          .encodeStream()
          .on('data', (bytes) => parts.push(bytes))
          .on('end', () => resolve(mergeUint8Arrays(parts)))
          .on('error' as any, (err) => reject(err));
      } else if ('encode' in this.subset) {
        try {
          resolve(this.subset.encode());
        } catch (err) {
          reject(err);
        }
      } else {
        reject(new Error('Subset does not have an encode method'));
      }
    });
  }
}

export default CustomFontSubsetEmbedder;<|MERGE_RESOLUTION|>--- conflicted
+++ resolved
@@ -6,16 +6,10 @@
   TypeFeatures,
 } from '../../types/fontkit';
 
-<<<<<<< HEAD
-import CustomFontEmbedder from 'src/core/embedders/CustomFontEmbedder';
-import PDFHexString from 'src/core/objects/PDFHexString';
-import { Cache, mergeUint8Arrays, toHexStringOfMinLength } from 'src/utils';
-=======
 import CustomFontEmbedder from './CustomFontEmbedder';
 import PDFHexString from '../objects/PDFHexString';
 import { Cache, mergeUint8Arrays, toHexStringOfMinLength } from '../../utils';
 
->>>>>>> 66da8fb5
 /**
  * A note of thanks to the developers of https://github.com/foliojs/pdfkit, as
  * this class borrows from:
